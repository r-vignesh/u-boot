// SPDX-License-Identifier: GPL-2.0+
/*
 * i2c driver for Freescale i.MX series
 *
 * (c) 2007 Pengutronix, Sascha Hauer <s.hauer@pengutronix.de>
 * (c) 2011 Marek Vasut <marek.vasut@gmail.com>
 * Copyright 2020 NXP
 *
 * Based on i2c-imx.c from linux kernel:
 *  Copyright (C) 2005 Torsten Koschorrek <koschorrek at synertronixx.de>
 *  Copyright (C) 2005 Matthias Blaschke <blaschke at synertronixx.de>
 *  Copyright (C) 2007 RightHand Technologies, Inc.
 *  Copyright (C) 2008 Darius Augulis <darius.augulis at teltonika.lt>
 *
 */

#include <common.h>
#include <log.h>
#include <asm/arch/clock.h>
#include <asm/arch/imx-regs.h>
#include <dm/device_compat.h>
#include <linux/delay.h>
#include <linux/errno.h>
#include <asm/mach-imx/mxc_i2c.h>
#include <asm/mach-imx/sys_proto.h>
#include <asm/io.h>
#include <i2c.h>
#include <watchdog.h>
#include <dm.h>
#include <dm/pinctrl.h>
#include <fdtdec.h>

DECLARE_GLOBAL_DATA_PTR;

#define I2C_QUIRK_FLAG		(1 << 0)

#define IMX_I2C_REGSHIFT	2
#define VF610_I2C_REGSHIFT	0

#define I2C_EARLY_INIT_INDEX		0
#ifdef CONFIG_SYS_I2C_IFDR_DIV
#define I2C_IFDR_DIV_CONSERVATIVE	CONFIG_SYS_I2C_IFDR_DIV
#else
#define I2C_IFDR_DIV_CONSERVATIVE	0x7e
#endif

/* Register index */
#define IADR	0
#define IFDR	1
#define I2CR	2
#define I2SR	3
#define I2DR	4

#define I2CR_IIEN	(1 << 6)
#define I2CR_MSTA	(1 << 5)
#define I2CR_MTX	(1 << 4)
#define I2CR_TX_NO_AK	(1 << 3)
#define I2CR_RSTA	(1 << 2)

#define I2SR_ICF	(1 << 7)
#define I2SR_IBB	(1 << 5)
#define I2SR_IAL	(1 << 4)
#define I2SR_IIF	(1 << 1)
#define I2SR_RX_NO_AK	(1 << 0)

#ifdef I2C_QUIRK_REG
#define I2CR_IEN	(0 << 7)
#define I2CR_IDIS	(1 << 7)
#define I2SR_IIF_CLEAR	(1 << 1)
#else
#define I2CR_IEN	(1 << 7)
#define I2CR_IDIS	(0 << 7)
#define I2SR_IIF_CLEAR	(0 << 1)
#endif

#ifdef I2C_QUIRK_REG
static u16 i2c_clk_div[60][2] = {
	{ 20,	0x00 }, { 22,	0x01 }, { 24,	0x02 }, { 26,	0x03 },
	{ 28,	0x04 },	{ 30,	0x05 },	{ 32,	0x09 }, { 34,	0x06 },
	{ 36,	0x0A }, { 40,	0x07 }, { 44,	0x0C }, { 48,	0x0D },
	{ 52,	0x43 },	{ 56,	0x0E }, { 60,	0x45 }, { 64,	0x12 },
	{ 68,	0x0F },	{ 72,	0x13 },	{ 80,	0x14 },	{ 88,	0x15 },
	{ 96,	0x19 },	{ 104,	0x16 },	{ 112,	0x1A },	{ 128,	0x17 },
	{ 136,	0x4F }, { 144,	0x1C },	{ 160,	0x1D }, { 176,	0x55 },
	{ 192,	0x1E }, { 208,	0x56 },	{ 224,	0x22 }, { 228,	0x24 },
	{ 240,	0x1F },	{ 256,	0x23 }, { 288,	0x5C },	{ 320,	0x25 },
	{ 384,	0x26 }, { 448,	0x2A },	{ 480,	0x27 }, { 512,	0x2B },
	{ 576,	0x2C },	{ 640,	0x2D },	{ 768,	0x31 }, { 896,	0x32 },
	{ 960,	0x2F },	{ 1024,	0x33 },	{ 1152,	0x34 }, { 1280,	0x35 },
	{ 1536,	0x36 }, { 1792,	0x3A },	{ 1920,	0x37 },	{ 2048,	0x3B },
	{ 2304,	0x3C },	{ 2560,	0x3D },	{ 3072,	0x3E }, { 3584,	0x7A },
	{ 3840,	0x3F }, { 4096,	0x7B }, { 5120,	0x7D },	{ 6144,	0x7E },
};
#else
static u16 i2c_clk_div[50][2] = {
	{ 22,	0x20 }, { 24,	0x21 }, { 26,	0x22 }, { 28,	0x23 },
	{ 30,	0x00 }, { 32,	0x24 }, { 36,	0x25 }, { 40,	0x26 },
	{ 42,	0x03 }, { 44,	0x27 }, { 48,	0x28 }, { 52,	0x05 },
	{ 56,	0x29 }, { 60,	0x06 }, { 64,	0x2A }, { 72,	0x2B },
	{ 80,	0x2C }, { 88,	0x09 }, { 96,	0x2D }, { 104,	0x0A },
	{ 112,	0x2E }, { 128,	0x2F }, { 144,	0x0C }, { 160,	0x30 },
	{ 192,	0x31 }, { 224,	0x32 }, { 240,	0x0F }, { 256,	0x33 },
	{ 288,	0x10 }, { 320,	0x34 }, { 384,	0x35 }, { 448,	0x36 },
	{ 480,	0x13 }, { 512,	0x37 }, { 576,	0x14 }, { 640,	0x38 },
	{ 768,	0x39 }, { 896,	0x3A }, { 960,	0x17 }, { 1024,	0x3B },
	{ 1152,	0x18 }, { 1280,	0x3C }, { 1536,	0x3D }, { 1792,	0x3E },
	{ 1920,	0x1B }, { 2048,	0x3F }, { 2304,	0x1C }, { 2560,	0x1D },
	{ 3072,	0x1E }, { 3840,	0x1F }
};
#endif

#ifndef CONFIG_SYS_MXC_I2C1_SPEED
#define CONFIG_SYS_MXC_I2C1_SPEED 100000
#endif
#ifndef CONFIG_SYS_MXC_I2C2_SPEED
#define CONFIG_SYS_MXC_I2C2_SPEED 100000
#endif
#ifndef CONFIG_SYS_MXC_I2C3_SPEED
#define CONFIG_SYS_MXC_I2C3_SPEED 100000
#endif
#ifndef CONFIG_SYS_MXC_I2C4_SPEED
#define CONFIG_SYS_MXC_I2C4_SPEED 100000
#endif

#ifndef CONFIG_SYS_MXC_I2C1_SLAVE
#define CONFIG_SYS_MXC_I2C1_SLAVE 0
#endif
#ifndef CONFIG_SYS_MXC_I2C2_SLAVE
#define CONFIG_SYS_MXC_I2C2_SLAVE 0
#endif
#ifndef CONFIG_SYS_MXC_I2C3_SLAVE
#define CONFIG_SYS_MXC_I2C3_SLAVE 0
#endif
#ifndef CONFIG_SYS_MXC_I2C4_SLAVE
#define CONFIG_SYS_MXC_I2C4_SLAVE 0
#endif

/*
 * Calculate and set proper clock divider
 */
static uint8_t i2c_imx_get_clk(struct mxc_i2c_bus *i2c_bus, unsigned int rate)
{
	unsigned int i2c_clk_rate;
	unsigned int div;
	u8 clk_div;

#if defined(CONFIG_MX31)
	struct clock_control_regs *sc_regs =
		(struct clock_control_regs *)CCM_BASE;

	/* start the required I2C clock */
	writel(readl(&sc_regs->cgr0) | (3 << CONFIG_SYS_I2C_CLK_OFFSET),
		&sc_regs->cgr0);
#endif

	/* Divider value calculation */
#if CONFIG_IS_ENABLED(CLK)
	i2c_clk_rate = clk_get_rate(&i2c_bus->per_clk);
#else
	i2c_clk_rate = mxc_get_clock(MXC_I2C_CLK);
#endif

	div = (i2c_clk_rate + rate - 1) / rate;
	if (div < i2c_clk_div[0][0])
		clk_div = 0;
	else if (div > i2c_clk_div[ARRAY_SIZE(i2c_clk_div) - 1][0])
		clk_div = ARRAY_SIZE(i2c_clk_div) - 1;
	else
		for (clk_div = 0; i2c_clk_div[clk_div][0] < div; clk_div++)
			;

	/* Store divider value */
	return clk_div;
}

/*
 * Set I2C Bus speed
 */
static int bus_i2c_set_bus_speed(struct mxc_i2c_bus *i2c_bus, int speed)
{
	ulong base = i2c_bus->base;
	bool quirk = i2c_bus->driver_data & I2C_QUIRK_FLAG ? true : false;
	u8 clk_idx = i2c_imx_get_clk(i2c_bus, speed);
	u8 idx = i2c_clk_div[clk_idx][1];
	int reg_shift = quirk ? VF610_I2C_REGSHIFT : IMX_I2C_REGSHIFT;

	if (!base)
		return -EINVAL;

	/* Store divider value */
	writeb(idx, base + (IFDR << reg_shift));

	/* Reset module */
	writeb(I2CR_IDIS, base + (I2CR << reg_shift));
	writeb(0, base + (I2SR << reg_shift));
	return 0;
}

#define ST_BUS_IDLE (0 | (I2SR_IBB << 8))
#define ST_BUS_BUSY (I2SR_IBB | (I2SR_IBB << 8))
#define ST_IIF (I2SR_IIF | (I2SR_IIF << 8))

static int wait_for_sr_state(struct mxc_i2c_bus *i2c_bus, unsigned state)
{
	unsigned sr;
	ulong elapsed;
	bool quirk = i2c_bus->driver_data & I2C_QUIRK_FLAG ? true : false;
	int reg_shift = quirk ? VF610_I2C_REGSHIFT : IMX_I2C_REGSHIFT;
	ulong base = i2c_bus->base;
	ulong start_time = get_timer(0);
	for (;;) {
		sr = readb(base + (I2SR << reg_shift));
		if (sr & I2SR_IAL) {
			if (quirk)
				writeb(sr | I2SR_IAL, base +
				       (I2SR << reg_shift));
			else
				writeb(sr & ~I2SR_IAL, base +
				       (I2SR << reg_shift));
			printf("%s: Arbitration lost sr=%x cr=%x state=%x\n",
				__func__, sr, readb(base + (I2CR << reg_shift)),
				state);
			return -ERESTART;
		}
		if ((sr & (state >> 8)) == (unsigned char)state)
			return sr;
		WATCHDOG_RESET();
		elapsed = get_timer(start_time);
		if (elapsed > (CONFIG_SYS_HZ / 10))	/* .1 seconds */
			break;
	}
	printf("%s: failed sr=%x cr=%x state=%x\n", __func__,
	       sr, readb(base + (I2CR << reg_shift)), state);
	return -ETIMEDOUT;
}

static int tx_byte(struct mxc_i2c_bus *i2c_bus, u8 byte)
{
	int ret;
	int reg_shift = i2c_bus->driver_data & I2C_QUIRK_FLAG ?
			VF610_I2C_REGSHIFT : IMX_I2C_REGSHIFT;
	ulong base = i2c_bus->base;

	writeb(I2SR_IIF_CLEAR, base + (I2SR << reg_shift));
	writeb(byte, base + (I2DR << reg_shift));

	ret = wait_for_sr_state(i2c_bus, ST_IIF);
	if (ret < 0)
		return ret;
	if (ret & I2SR_RX_NO_AK)
		return -EREMOTEIO;
	return 0;
}

/*
 * Stub implementations for outer i2c slave operations.
 */
void __i2c_force_reset_slave(void)
{
}
void i2c_force_reset_slave(void)
	__attribute__((weak, alias("__i2c_force_reset_slave")));

/*
 * Stop I2C transaction
 */
static void i2c_imx_stop(struct mxc_i2c_bus *i2c_bus)
{
	int ret;
	int reg_shift = i2c_bus->driver_data & I2C_QUIRK_FLAG ?
			VF610_I2C_REGSHIFT : IMX_I2C_REGSHIFT;
	ulong base = i2c_bus->base;
	unsigned int temp = readb(base + (I2CR << reg_shift));

	temp &= ~(I2CR_MSTA | I2CR_MTX);
	writeb(temp, base + (I2CR << reg_shift));
	ret = wait_for_sr_state(i2c_bus, ST_BUS_IDLE);
	if (ret < 0)
		printf("%s:trigger stop failed\n", __func__);
}

/*
 * Send start signal, chip address and
 * write register address
 */
static int i2c_init_transfer_(struct mxc_i2c_bus *i2c_bus, u8 chip,
			      u32 addr, int alen)
{
	unsigned int temp;
	int ret;
	bool quirk = i2c_bus->driver_data & I2C_QUIRK_FLAG ? true : false;
	ulong base = i2c_bus->base;
	int reg_shift = quirk ? VF610_I2C_REGSHIFT : IMX_I2C_REGSHIFT;

	/* Reset i2c slave */
	i2c_force_reset_slave();

	/* Enable I2C controller */
	if (quirk)
		ret = readb(base + (I2CR << reg_shift)) & I2CR_IDIS;
	else
		ret = !(readb(base + (I2CR << reg_shift)) & I2CR_IEN);

	if (ret) {
		writeb(I2CR_IEN, base + (I2CR << reg_shift));
		/* Wait for controller to be stable */
		udelay(50);
	}

	if (readb(base + (IADR << reg_shift)) == (chip << 1))
		writeb((chip << 1) ^ 2, base + (IADR << reg_shift));
	writeb(I2SR_IIF_CLEAR, base + (I2SR << reg_shift));
	ret = wait_for_sr_state(i2c_bus, ST_BUS_IDLE);
	if (ret < 0)
		return ret;

	/* Start I2C transaction */
	temp = readb(base + (I2CR << reg_shift));
	temp |= I2CR_MSTA;
	writeb(temp, base + (I2CR << reg_shift));

	ret = wait_for_sr_state(i2c_bus, ST_BUS_BUSY);
	if (ret < 0)
		return ret;

	temp |= I2CR_MTX | I2CR_TX_NO_AK;
	writeb(temp, base + (I2CR << reg_shift));

	if (alen >= 0)	{
		/* write slave address */
		ret = tx_byte(i2c_bus, chip << 1);
		if (ret < 0)
			return ret;

		while (alen--) {
			ret = tx_byte(i2c_bus, (addr >> (alen * 8)) & 0xff);
			if (ret < 0)
				return ret;
		}
	}

	return 0;
}

#if !defined(I2C2_BASE_ADDR)
#define I2C2_BASE_ADDR	0
#endif

#if !defined(I2C3_BASE_ADDR)
#define I2C3_BASE_ADDR	0
#endif

#if !defined(I2C4_BASE_ADDR)
#define I2C4_BASE_ADDR	0
#endif

#if !defined(I2C5_BASE_ADDR)
#define I2C5_BASE_ADDR 0
#endif

#if !defined(I2C6_BASE_ADDR)
#define I2C6_BASE_ADDR 0
#endif

#if !defined(I2C7_BASE_ADDR)
#define I2C7_BASE_ADDR 0
#endif

#if !defined(I2C8_BASE_ADDR)
#define I2C8_BASE_ADDR 0
#endif

static struct mxc_i2c_bus mxc_i2c_buses[] = {
#if defined(CONFIG_ARCH_LS1021A) || defined(CONFIG_VF610) || \
	defined(CONFIG_FSL_LAYERSCAPE)
	{ 0, I2C1_BASE_ADDR, I2C_QUIRK_FLAG },
	{ 1, I2C2_BASE_ADDR, I2C_QUIRK_FLAG },
	{ 2, I2C3_BASE_ADDR, I2C_QUIRK_FLAG },
	{ 3, I2C4_BASE_ADDR, I2C_QUIRK_FLAG },
	{ 4, I2C5_BASE_ADDR, I2C_QUIRK_FLAG },
	{ 5, I2C6_BASE_ADDR, I2C_QUIRK_FLAG },
	{ 6, I2C7_BASE_ADDR, I2C_QUIRK_FLAG },
	{ 7, I2C8_BASE_ADDR, I2C_QUIRK_FLAG },
#else
	{ 0, I2C1_BASE_ADDR, 0 },
	{ 1, I2C2_BASE_ADDR, 0 },
	{ 2, I2C3_BASE_ADDR, 0 },
	{ 3, I2C4_BASE_ADDR, 0 },
	{ 4, I2C5_BASE_ADDR, 0 },
	{ 5, I2C6_BASE_ADDR, 0 },
	{ 6, I2C7_BASE_ADDR, 0 },
	{ 7, I2C8_BASE_ADDR, 0 },
#endif
};

#ifndef CONFIG_DM_I2C
int i2c_idle_bus(struct mxc_i2c_bus *i2c_bus)
{
	if (i2c_bus && i2c_bus->idle_bus_fn)
		return i2c_bus->idle_bus_fn(i2c_bus->idle_bus_data);
	return 0;
}
#else
/*
 * See Linux Documentation/devicetree/bindings/i2c/i2c-imx.txt
 * "
 *  scl-gpios: specify the gpio related to SCL pin
 *  sda-gpios: specify the gpio related to SDA pin
 *  add pinctrl to configure i2c pins to gpio function for i2c
 *  bus recovery, call it "gpio" state
 * "
 *
 * The i2c_idle_bus is an implementation following Linux Kernel.
 */
int i2c_idle_bus(struct mxc_i2c_bus *i2c_bus)
{
	struct udevice *bus = i2c_bus->bus;
	struct dm_i2c_bus *i2c = dev_get_uclass_priv(bus);
	struct gpio_desc *scl_gpio = &i2c_bus->scl_gpio;
	struct gpio_desc *sda_gpio = &i2c_bus->sda_gpio;
	int sda, scl, idle_sclks;
	int i, ret = 0;
	ulong elapsed, start_time;

	if (pinctrl_select_state(bus, "gpio")) {
		dev_dbg(bus, "Can not to switch to use gpio pinmux\n");
		/*
		 * GPIO pinctrl for i2c force idle is not a must,
		 * but it is strongly recommended to be used.
		 * Because it can help you to recover from bad
		 * i2c bus state. Do not return failure, because
		 * it is not a must.
		 */
		return 0;
	}

	dm_gpio_set_dir_flags(scl_gpio, GPIOD_IS_IN);
	dm_gpio_set_dir_flags(sda_gpio, GPIOD_IS_IN);
	scl = dm_gpio_get_value(scl_gpio);
	sda = dm_gpio_get_value(sda_gpio);

	if ((sda & scl) == 1)
		goto exit;		/* Bus is idle already */

	/*
	 * In most cases it is just enough to generate 8 + 1 SCLK
	 * clocks to recover I2C slave device from 'stuck' state
	 * (when for example SW reset was performed, in the middle of
	 * I2C transmission).
	 *
	 * However, there are devices which send data in packets of
	 * N bytes (N > 1). In such case we do need N * 8 + 1 SCLK
	 * clocks.
	 */
	idle_sclks = 8 + 1;

	if (i2c->max_transaction_bytes > 0)
		idle_sclks = i2c->max_transaction_bytes * 8 + 1;
	/* Send high and low on the SCL line */
	for (i = 0; i < idle_sclks; i++) {
		dm_gpio_set_dir_flags(scl_gpio, GPIOD_IS_OUT);
		dm_gpio_set_value(scl_gpio, 0);
		udelay(50);
		dm_gpio_set_dir_flags(scl_gpio, GPIOD_IS_IN);
		udelay(50);
	}
	start_time = get_timer(0);
	for (;;) {
		dm_gpio_set_dir_flags(scl_gpio, GPIOD_IS_IN);
		dm_gpio_set_dir_flags(sda_gpio, GPIOD_IS_IN);
		scl = dm_gpio_get_value(scl_gpio);
		sda = dm_gpio_get_value(sda_gpio);
		if ((sda & scl) == 1)
			break;
		WATCHDOG_RESET();
		elapsed = get_timer(start_time);
		if (elapsed > (CONFIG_SYS_HZ / 5)) {	/* .2 seconds */
			ret = -EBUSY;
			printf("%s: failed to clear bus, sda=%d scl=%d\n", __func__, sda, scl);
			break;
		}
	}

exit:
	pinctrl_select_state(bus, "default");
	return ret;
}
#endif
/*
 * Early init I2C for prepare read the clk through I2C.
 */
void i2c_early_init_f(void)
{
	ulong base = mxc_i2c_buses[I2C_EARLY_INIT_INDEX].base;
	bool quirk = mxc_i2c_buses[I2C_EARLY_INIT_INDEX].driver_data
					& I2C_QUIRK_FLAG ? true : false;
	int reg_shift = quirk ? VF610_I2C_REGSHIFT : IMX_I2C_REGSHIFT;

	/* Set I2C divider value */
	writeb(I2C_IFDR_DIV_CONSERVATIVE, base + (IFDR << reg_shift));
	/* Reset module */
	writeb(I2CR_IDIS, base + (I2CR << reg_shift));
	writeb(0, base + (I2SR << reg_shift));
	/* Enable I2C */
	writeb(I2CR_IEN, base + (I2CR << reg_shift));
}

static int i2c_init_transfer(struct mxc_i2c_bus *i2c_bus, u8 chip,
			     u32 addr, int alen)
{
	int retry;
	int ret;
	int reg_shift = i2c_bus->driver_data & I2C_QUIRK_FLAG ?
			VF610_I2C_REGSHIFT : IMX_I2C_REGSHIFT;

	if (!i2c_bus->base)
		return -EINVAL;

	for (retry = 0; retry < 3; retry++) {
		ret = i2c_init_transfer_(i2c_bus, chip, addr, alen);
		if (ret >= 0)
			return 0;
		i2c_imx_stop(i2c_bus);
		if (ret == -EREMOTEIO)
			return ret;

		printf("%s: failed for chip 0x%x retry=%d\n", __func__, chip,
				retry);
		if (ret != -ERESTART)
			/* Disable controller */
			writeb(I2CR_IDIS, i2c_bus->base + (I2CR << reg_shift));
		udelay(100);
		if (i2c_idle_bus(i2c_bus) < 0)
			break;
	}
	printf("%s: give up i2c_regs=0x%lx\n", __func__, i2c_bus->base);
	return ret;
}


static int i2c_write_data(struct mxc_i2c_bus *i2c_bus, u8 chip, const u8 *buf,
			  int len)
{
	int i, ret = 0;

	debug("i2c_write_data: chip=0x%x, len=0x%x\n", chip, len);
	debug("write_data: ");
	/* use rc for counter */
	for (i = 0; i < len; ++i)
		debug(" 0x%02x", buf[i]);
	debug("\n");

	for (i = 0; i < len; i++) {
		ret = tx_byte(i2c_bus, buf[i]);
		if (ret < 0) {
			debug("i2c_write_data(): rc=%d\n", ret);
			break;
		}
	}

	return ret;
}

/* Will generate a STOP after the last byte if "last" is true, i.e. this is the
 * final message of a transaction.  If not, it switches the bus back to TX mode
 * and does not send a STOP, leaving the bus in a state where a repeated start
 * and address can be sent for another message.
 */
static int i2c_read_data(struct mxc_i2c_bus *i2c_bus, uchar chip, uchar *buf,
			 int len, bool last)
{
	int ret;
	unsigned int temp;
	int i;
	int reg_shift = i2c_bus->driver_data & I2C_QUIRK_FLAG ?
			VF610_I2C_REGSHIFT : IMX_I2C_REGSHIFT;
	ulong base = i2c_bus->base;

	debug("i2c_read_data: chip=0x%x, len=0x%x\n", chip, len);

	/* setup bus to read data */
	temp = readb(base + (I2CR << reg_shift));
	temp &= ~(I2CR_MTX | I2CR_TX_NO_AK);
	if (len == 1)
		temp |= I2CR_TX_NO_AK;
	writeb(temp, base + (I2CR << reg_shift));
	writeb(I2SR_IIF_CLEAR, base + (I2SR << reg_shift));
	/* dummy read to clear ICF */
	readb(base + (I2DR << reg_shift));

	/* read data */
	for (i = 0; i < len; i++) {
		ret = wait_for_sr_state(i2c_bus, ST_IIF);
		if (ret < 0) {
			debug("i2c_read_data(): ret=%d\n", ret);
			i2c_imx_stop(i2c_bus);
			return ret;
		}

		if (i == (len - 1)) {
			/* Final byte has already been received by master!  When
			 * we read it from I2DR, the master will start another
			 * cycle.  We must program it first to send a STOP or
			 * switch to TX to avoid this.
			 */
			if (last) {
				i2c_imx_stop(i2c_bus);
			} else {
				/* Final read, no stop, switch back to tx */
				temp = readb(base + (I2CR << reg_shift));
				temp |= I2CR_MTX | I2CR_TX_NO_AK;
				writeb(temp, base + (I2CR << reg_shift));
			}
		} else if (i == (len - 2)) {
			/* Master has already recevied penultimate byte.  When
			 * we read it from I2DR, master will start RX of final
			 * byte.  We must set TX_NO_AK now so it does not ACK
			 * that final byte.
			 */
			temp = readb(base + (I2CR << reg_shift));
			temp |= I2CR_TX_NO_AK;
			writeb(temp, base + (I2CR << reg_shift));
		}

		writeb(I2SR_IIF_CLEAR, base + (I2SR << reg_shift));
		buf[i] = readb(base + (I2DR << reg_shift));
	}

	/* reuse ret for counter*/
	for (ret = 0; ret < len; ++ret)
		debug(" 0x%02x", buf[ret]);
	debug("\n");

	/* It is not clear to me that this is necessary */
	if (last)
		i2c_imx_stop(i2c_bus);
	return 0;
}

int __enable_i2c_clk(unsigned char enable, unsigned int i2c_num)
{
	return 1;
}

int enable_i2c_clk(unsigned char enable, unsigned int i2c_num)
	__attribute__((weak, alias("__enable_i2c_clk")));

#ifndef CONFIG_DM_I2C
/*
 * Read data from I2C device
 *
 * The transactions use the syntax defined in the Linux kernel I2C docs.
 *
 * If alen is > 0, then this function will send a transaction of the form:
 *     S Chip Wr [A] Addr [A] S Chip Rd [A] [data] A ... NA P
 * This is a normal I2C register read: writing the register address, then doing
 * a repeated start and reading the data.
 *
 * If alen == 0, then we get this transaction:
 *     S Chip Wr [A] S Chip Rd [A] [data] A ... NA P
 * This is somewhat unusual, though valid, transaction.  It addresses the chip
 * in write mode, but doesn't actually write any register address or data, then
 * does a repeated start and reads data.
 *
 * If alen < 0, then we get this transaction:
 *     S Chip Rd [A] [data] A ... NA P
 * The chip is addressed in read mode and then data is read.  No register
 * address is written first.  This is perfectly valid on most devices and
 * required on some (usually those that don't act like an array of registers).
 */
static int bus_i2c_read(struct mxc_i2c_bus *i2c_bus, u8 chip, u32 addr,
			int alen, u8 *buf, int len)
{
	int ret = 0;
	u32 temp;
	int reg_shift = i2c_bus->driver_data & I2C_QUIRK_FLAG ?
		VF610_I2C_REGSHIFT : IMX_I2C_REGSHIFT;
	ulong base = i2c_bus->base;

	ret = i2c_init_transfer(i2c_bus, chip, addr, alen);
	if (ret < 0)
		return ret;

	if (alen >= 0) {
		temp = readb(base + (I2CR << reg_shift));
		temp |= I2CR_RSTA;
		writeb(temp, base + (I2CR << reg_shift));
	}

	ret = tx_byte(i2c_bus, (chip << 1) | 1);
	if (ret < 0) {
		i2c_imx_stop(i2c_bus);
		return ret;
	}

	ret = i2c_read_data(i2c_bus, chip, buf, len, true);

	i2c_imx_stop(i2c_bus);
	return ret;
}

/*
 * Write data to I2C device
 *
 * If alen > 0, we get this transaction:
 *    S Chip Wr [A] addr [A] data [A] ... [A] P
 * An ordinary write register command.
 *
 * If alen == 0, then we get this:
 *    S Chip Wr [A] data [A] ... [A] P
 * This is a simple I2C write.
 *
 * If alen < 0, then we get this:
 *    S data [A] ... [A] P
 * This is most likely NOT something that should be used.  It doesn't send the
 * chip address first, so in effect, the first byte of data will be used as the
 * address.
 */
static int bus_i2c_write(struct mxc_i2c_bus *i2c_bus, u8 chip, u32 addr,
			 int alen, const u8 *buf, int len)
{
	int ret = 0;

	ret = i2c_init_transfer(i2c_bus, chip, addr, alen);
	if (ret < 0)
		return ret;

	ret = i2c_write_data(i2c_bus, chip, buf, len);

	i2c_imx_stop(i2c_bus);

	return ret;
}

struct mxc_i2c_bus *i2c_get_base(struct i2c_adapter *adap)
{
	return &mxc_i2c_buses[adap->hwadapnr];
}

static int mxc_i2c_read(struct i2c_adapter *adap, uint8_t chip,
				uint addr, int alen, uint8_t *buffer,
				int len)
{
	return bus_i2c_read(i2c_get_base(adap), chip, addr, alen, buffer, len);
}

static int mxc_i2c_write(struct i2c_adapter *adap, uint8_t chip,
				uint addr, int alen, uint8_t *buffer,
				int len)
{
	return bus_i2c_write(i2c_get_base(adap), chip, addr, alen, buffer, len);
}

/*
 * Test if a chip at a given address responds (probe the chip)
 */
static int mxc_i2c_probe(struct i2c_adapter *adap, uint8_t chip)
{
	return bus_i2c_write(i2c_get_base(adap), chip, 0, 0, NULL, 0);
}

void bus_i2c_init(int index, int speed, int unused,
		  int (*idle_bus_fn)(void *p), void *idle_bus_data)
{
	int ret;

	if (index >= ARRAY_SIZE(mxc_i2c_buses)) {
		debug("Error i2c index\n");
		return;
	}

	if (CONFIG_IS_ENABLED(IMX_MODULE_FUSE)) {
		if (i2c_fused((ulong)mxc_i2c_buses[index].base)) {
			printf("SoC fuse indicates I2C@0x%lx is unavailable.\n",
			       (ulong)mxc_i2c_buses[index].base);
			return;
		}
	}

	/*
	 * Warning: Be careful to allow the assignment to a static
	 * variable here. This function could be called while U-Boot is
	 * still running in flash memory. So such assignment is equal
	 * to write data to flash without erasing.
	 */
	if (idle_bus_fn)
		mxc_i2c_buses[index].idle_bus_fn = idle_bus_fn;
	if (idle_bus_data)
		mxc_i2c_buses[index].idle_bus_data = idle_bus_data;

	ret = enable_i2c_clk(1, index);
	if (ret < 0) {
		debug("I2C-%d clk fail to enable.\n", index);
		return;
	}

	bus_i2c_set_bus_speed(&mxc_i2c_buses[index], speed);
}



/*
 * Init I2C Bus
 */
static void mxc_i2c_init(struct i2c_adapter *adap, int speed, int slaveaddr)
{
	bus_i2c_init(adap->hwadapnr, speed, slaveaddr, NULL, NULL);
}

/*
 * Set I2C Speed
 */
static u32 mxc_i2c_set_bus_speed(struct i2c_adapter *adap, uint speed)
{
	return bus_i2c_set_bus_speed(i2c_get_base(adap), speed);
}

/*
 * Register mxc i2c adapters
 */
#ifdef CONFIG_SYS_I2C_MXC_I2C1
U_BOOT_I2C_ADAP_COMPLETE(mxc0, mxc_i2c_init, mxc_i2c_probe,
			 mxc_i2c_read, mxc_i2c_write,
			 mxc_i2c_set_bus_speed,
			 CONFIG_SYS_MXC_I2C1_SPEED,
			 CONFIG_SYS_MXC_I2C1_SLAVE, 0)
#endif

#ifdef CONFIG_SYS_I2C_MXC_I2C2
U_BOOT_I2C_ADAP_COMPLETE(mxc1, mxc_i2c_init, mxc_i2c_probe,
			 mxc_i2c_read, mxc_i2c_write,
			 mxc_i2c_set_bus_speed,
			 CONFIG_SYS_MXC_I2C2_SPEED,
			 CONFIG_SYS_MXC_I2C2_SLAVE, 1)
#endif

#ifdef CONFIG_SYS_I2C_MXC_I2C3
U_BOOT_I2C_ADAP_COMPLETE(mxc2, mxc_i2c_init, mxc_i2c_probe,
			 mxc_i2c_read, mxc_i2c_write,
			 mxc_i2c_set_bus_speed,
			 CONFIG_SYS_MXC_I2C3_SPEED,
			 CONFIG_SYS_MXC_I2C3_SLAVE, 2)
#endif

#ifdef CONFIG_SYS_I2C_MXC_I2C4
U_BOOT_I2C_ADAP_COMPLETE(mxc3, mxc_i2c_init, mxc_i2c_probe,
			 mxc_i2c_read, mxc_i2c_write,
			 mxc_i2c_set_bus_speed,
			 CONFIG_SYS_MXC_I2C4_SPEED,
			 CONFIG_SYS_MXC_I2C4_SLAVE, 3)
#endif

#ifdef CONFIG_SYS_I2C_MXC_I2C5
U_BOOT_I2C_ADAP_COMPLETE(mxc4, mxc_i2c_init, mxc_i2c_probe,
			 mxc_i2c_read, mxc_i2c_write,
			 mxc_i2c_set_bus_speed,
			 CONFIG_SYS_MXC_I2C5_SPEED,
			 CONFIG_SYS_MXC_I2C5_SLAVE, 4)
#endif

#ifdef CONFIG_SYS_I2C_MXC_I2C6
U_BOOT_I2C_ADAP_COMPLETE(mxc5, mxc_i2c_init, mxc_i2c_probe,
			 mxc_i2c_read, mxc_i2c_write,
			 mxc_i2c_set_bus_speed,
			 CONFIG_SYS_MXC_I2C6_SPEED,
			 CONFIG_SYS_MXC_I2C6_SLAVE, 5)
#endif

#ifdef CONFIG_SYS_I2C_MXC_I2C7
U_BOOT_I2C_ADAP_COMPLETE(mxc6, mxc_i2c_init, mxc_i2c_probe,
			 mxc_i2c_read, mxc_i2c_write,
			 mxc_i2c_set_bus_speed,
			 CONFIG_SYS_MXC_I2C7_SPEED,
			 CONFIG_SYS_MXC_I2C7_SLAVE, 6)
#endif

#ifdef CONFIG_SYS_I2C_MXC_I2C8
U_BOOT_I2C_ADAP_COMPLETE(mxc7, mxc_i2c_init, mxc_i2c_probe,
			 mxc_i2c_read, mxc_i2c_write,
			 mxc_i2c_set_bus_speed,
			 CONFIG_SYS_MXC_I2C8_SPEED,
			 CONFIG_SYS_MXC_I2C8_SLAVE, 7)
#endif

#else

static int mxc_i2c_set_bus_speed(struct udevice *bus, unsigned int speed)
{
	struct mxc_i2c_bus *i2c_bus = dev_get_priv(bus);

	return bus_i2c_set_bus_speed(i2c_bus, speed);
}

static int mxc_i2c_probe(struct udevice *bus)
{
	struct mxc_i2c_bus *i2c_bus = dev_get_priv(bus);
	const void *fdt = gd->fdt_blob;
	int node = dev_of_offset(bus);
	fdt_addr_t addr;
	int ret, ret2;

	i2c_bus->driver_data = dev_get_driver_data(bus);

	addr = dev_read_addr(bus);
	if (addr == FDT_ADDR_T_NONE)
		return -EINVAL;

	if (CONFIG_IS_ENABLED(IMX_MODULE_FUSE)) {
		if (i2c_fused((ulong)addr)) {
			printf("SoC fuse indicates I2C@0x%lx is unavailable.\n",
			       (ulong)addr);
			return -ENODEV;
		}
	}

	i2c_bus->base = addr;
	i2c_bus->index = dev_seq(bus);
	i2c_bus->bus = bus;

	/* Enable clk */
#if CONFIG_IS_ENABLED(CLK)
	ret = clk_get_by_index(bus, 0, &i2c_bus->per_clk);
	if (ret) {
		printf("Failed to get i2c clk\n");
		return ret;
	}
	ret = clk_enable(&i2c_bus->per_clk);
	if (ret) {
		printf("Failed to enable i2c clk\n");
		return ret;
	}
#else
	ret = enable_i2c_clk(1, dev_seq(bus));
	if (ret < 0)
		return ret;
#endif

	/*
	 * See Documentation/devicetree/bindings/i2c/i2c-imx.txt
	 * Use gpio to force bus idle when necessary.
	 */
	ret = fdt_stringlist_search(fdt, node, "pinctrl-names", "gpio");
	if (ret < 0) {
		debug("i2c bus %d at 0x%2lx, no gpio pinctrl state.\n",
		      dev_seq(bus), i2c_bus->base);
	} else {
		ret = gpio_request_by_name_nodev(offset_to_ofnode(node),
				"scl-gpios", 0, &i2c_bus->scl_gpio,
				GPIOD_IS_OUT);
		ret2 = gpio_request_by_name_nodev(offset_to_ofnode(node),
				"sda-gpios", 0, &i2c_bus->sda_gpio,
				GPIOD_IS_OUT);
		if (!dm_gpio_is_valid(&i2c_bus->sda_gpio) ||
		    !dm_gpio_is_valid(&i2c_bus->scl_gpio) ||
		    ret || ret2) {
			dev_err(bus,
<<<<<<< HEAD
				"i2c bus %d at %lu, fail to request scl/sda gpio\n",
				dev_seq(bus), i2c_bus->base);
=======
				"i2c bus %d at 0x%2lx, fail to request scl/sda gpio\n",
				bus->seq, i2c_bus->base);
>>>>>>> 62b07b51
			return -EINVAL;
		}
	}

	/*
	 * Pinmux settings are in board file now, until pinmux is supported,
	 * we can set pinmux here in probe function.
	 */

	debug("i2c : controller bus %d at %lu , speed %d: ",
	      dev_seq(bus), i2c_bus->base,
	      i2c_bus->speed);

	return 0;
}

/* Sends: S Addr Wr [A|NA] P */
static int mxc_i2c_probe_chip(struct udevice *bus, u32 chip_addr,
			      u32 chip_flags)
{
	int ret;
	struct mxc_i2c_bus *i2c_bus = dev_get_priv(bus);

	ret = i2c_init_transfer(i2c_bus, chip_addr, 0, 0);
	if (ret < 0) {
		debug("%s failed, ret = %d\n", __func__, ret);
		return ret;
	}

	i2c_imx_stop(i2c_bus);

	return 0;
}

static int mxc_i2c_xfer(struct udevice *bus, struct i2c_msg *msg, int nmsgs)
{
	struct mxc_i2c_bus *i2c_bus = dev_get_priv(bus);
	int ret = 0;
	ulong base = i2c_bus->base;
	int reg_shift = i2c_bus->driver_data & I2C_QUIRK_FLAG ?
		VF610_I2C_REGSHIFT : IMX_I2C_REGSHIFT;
	int read_mode;

	/* Here address len is set to -1 to not send any address at first.
	 * Otherwise i2c_init_transfer will send the chip address with write
	 * mode set.  This is wrong if the 1st message is read.
	 */
	ret = i2c_init_transfer(i2c_bus, msg->addr, 0, -1);
	if (ret < 0) {
		debug("i2c_init_transfer error: %d\n", ret);
		return ret;
	}

	read_mode = -1; /* So it's always different on the first message */
	for (; nmsgs > 0; nmsgs--, msg++) {
		const int msg_is_read = !!(msg->flags & I2C_M_RD);

		debug("i2c_xfer: chip=0x%x, len=0x%x, dir=%c\n", msg->addr,
		      msg->len, msg_is_read ? 'R' : 'W');

		if (msg_is_read != read_mode) {
			/* Send repeated start if not 1st message */
			if (read_mode != -1) {
				debug("i2c_xfer: [RSTART]\n");
				ret = readb(base + (I2CR << reg_shift));
				ret |= I2CR_RSTA;
				writeb(ret, base + (I2CR << reg_shift));
			}
			debug("i2c_xfer: [ADDR %02x | %c]\n", msg->addr,
			      msg_is_read ? 'R' : 'W');
			ret = tx_byte(i2c_bus, (msg->addr << 1) | msg_is_read);
			if (ret < 0) {
				debug("i2c_xfer: [STOP]\n");
				i2c_imx_stop(i2c_bus);
				break;
			}
			read_mode = msg_is_read;
		}

		if (msg->flags & I2C_M_RD)
			ret = i2c_read_data(i2c_bus, msg->addr, msg->buf,
					    msg->len, nmsgs == 1 ||
						      (msg->flags & I2C_M_STOP));
		else
			ret = i2c_write_data(i2c_bus, msg->addr, msg->buf,
					     msg->len);

		if (ret < 0)
			break;
	}

	if (ret)
		debug("i2c_write: error sending\n");

	i2c_imx_stop(i2c_bus);

	return ret;
}

static const struct dm_i2c_ops mxc_i2c_ops = {
	.xfer		= mxc_i2c_xfer,
	.probe_chip	= mxc_i2c_probe_chip,
	.set_bus_speed	= mxc_i2c_set_bus_speed,
};

static const struct udevice_id mxc_i2c_ids[] = {
	{ .compatible = "fsl,imx21-i2c", },
	{ .compatible = "fsl,vf610-i2c", .data = I2C_QUIRK_FLAG, },
	{}
};

U_BOOT_DRIVER(i2c_mxc) = {
	.name = "i2c_mxc",
	.id = UCLASS_I2C,
	.of_match = mxc_i2c_ids,
	.probe = mxc_i2c_probe,
	.priv_auto	= sizeof(struct mxc_i2c_bus),
	.ops = &mxc_i2c_ops,
	.flags = DM_FLAG_PRE_RELOC,
};
#endif<|MERGE_RESOLUTION|>--- conflicted
+++ resolved
@@ -954,13 +954,8 @@
 		    !dm_gpio_is_valid(&i2c_bus->scl_gpio) ||
 		    ret || ret2) {
 			dev_err(bus,
-<<<<<<< HEAD
-				"i2c bus %d at %lu, fail to request scl/sda gpio\n",
+				"i2c bus %d at 0x%2lx, fail to request scl/sda gpio\n",
 				dev_seq(bus), i2c_bus->base);
-=======
-				"i2c bus %d at 0x%2lx, fail to request scl/sda gpio\n",
-				bus->seq, i2c_bus->base);
->>>>>>> 62b07b51
 			return -EINVAL;
 		}
 	}
